--- conflicted
+++ resolved
@@ -625,18 +625,12 @@
             )
             dist.all_reduce(appended_feature_cda, op=dist.ReduceOp.MAX)
 
-<<<<<<< HEAD
             del self.appended_features[k]
 
-            print(self.appended_features[k].shape)
-            self.appended_features[k] = new_feature_value[0].cpu()
-            print(self.appended_features[k].shape)
-=======
             # Assert that none of the features are the minimum value
             assert appended_feature_cda.min() != get_dtype_min_value(
                 appended_feature_cda.dtype
             ), "Critical error, some features are still undefined after sync."
->>>>>>> 3acb9001
 
             self.appended_features[k] = appended_feature_cda.cpu()
             self.appended_features[k].share_memory_()
